--- conflicted
+++ resolved
@@ -44,11 +44,8 @@
 
         httpd = ThreadingSimpleServer(("", self.httpPort), HTTPControlHandler)
         httpd.master = master
-        self.debugLog(1, "Serving at port: " + str(self.httpPort))
+        self.master.debugLog(1, "HTTPCtrl", "Serving at port: " + str(self.httpPort))
         threading.Thread(target=httpd.serve_forever, daemon=True).start()
-
-    def debugLog(self, minlevel, message):
-        self.master.debugLog(minlevel, "HTTPCtrl", message)
 
 
 class HTTPControlHandler(BaseHTTPRequestHandler):
@@ -1082,18 +1079,9 @@
         page += "</tr></table></td></tr></table>"
         return page
 
-<<<<<<< HEAD
-    def debugLog(self, minlevel, message):
-        self.server.master.debugLog(minlevel, "HTTPCtrl", message)
-
-    def debugLogAPI(self, message):
-        self.debugLog(
-            10,
-=======
     def debugLogAPI(self, message):
         self.server.master.debugLog(10, 
             "HTTPCtrl", 
->>>>>>> fce49bec
             message
             + " (Url: "
             + str(self.url.path)
