# The Energy Detective (TED)


class TED:

    # I check solar panel generation using an API exposed by The
    # Energy Detective (TED). It's a piece of hardware available
    # at http://www.theenergydetective.com

    import re
    import requests
    import time

    cacheTime = 10
    config = None
    configConfig = None
    configTED = None
    consumedW = 0
    debugLevel = 0
    fetchFailed = False
    generatedW = 0
    importW = 0
    exportW = 0
    lastFetch = 0
    master = None
    serverIP = None
    serverPort = 80
    status = False
    timeout = 10
    voltage = 0

    def __init__(self, master):
        self.master = master
        self.config = master.config
        try:
            self.configConfig = self.config["config"]
        except KeyError:
            self.configConfig = {}
        try:
            self.configTED = self.config["sources"]["TED"]
        except KeyError:
            self.configTED = {}
        self.debugLevel = self.configConfig.get("debugLevel", 0)
        self.status = self.configTED.get("enabled", False)
        self.serverIP = self.configTED.get("serverIP", None)
        self.serverPort = self.configTED.get("serverPort", "80")

        # Unload if this module is disabled or misconfigured
        if (not self.status) or (not self.serverIP) or (int(self.serverPort) < 1):
            self.master.releaseModule("lib.TWCManager.EMS", "TED")
            return None

<<<<<<< HEAD
    def debugLog(self, minlevel, message):
        self.master.debugLog(minlevel, "TED", message)

=======
>>>>>>> fce49bec
    def getConsumption(self):

        if not self.status:
            self.master.debugLog(10, "TED", "TED EMS Module Disabled. Skipping getConsumption")
            return 0

        # Perform updates if necessary
        self.update()

        # I don't believe this is implemented
        return float(0)

    def getGeneration(self):

        if not self.status:
            self.master.debugLog(10, "TED", "TED EMS Module Disabled. Skipping getGeneration")
            return 0

        # Perform updates if necessary
        self.update()

        # Return generation value
        return float(self.generatedW)

    def getTEDValue(self, url):

        # Fetch the specified URL from TED and return the data
        self.fetchFailed = False

        try:
            r = self.requests.get(url, timeout=self.timeout)
        except self.requests.exceptions.ConnectionError as e:
            self.master.debugLog(4, "TED", "Error connecting to TED to fetch solar data")
            self.master.debugLog(10, "TED", str(e))
            self.fetchFailed = True
            return False

        r.raise_for_status()
        return r

    def update(self):

        if (int(self.time.time()) - self.lastFetch) > self.cacheTime:
            # Cache has expired. Fetch values from HomeAssistant sensor.

            url = "http://" + self.serverIP + ":" + self.serverPort
            url = url + "/history/export.csv?T=1&D=0&M=1&C=1"

            value = self.getTEDValue(url)
            m = None
            if value:
                m = self.re.search(
                    b"^Solar,[^,]+,-?([^, ]+),", value, self.re.MULTILINE
                )
            else:
                self.master.debugLog(5, "TED", "Failed to find value in response from TED")
                self.fetchFailed = True

            if m:
                self.generatedW = int(float(m.group(1)) * 1000)

            # Update last fetch time
            if self.fetchFailed is not True:
                self.lastFetch = int(self.time.time())

            return True
        else:
            # Cache time has not elapsed since last fetch, serve from cache.
            return False<|MERGE_RESOLUTION|>--- conflicted
+++ resolved
@@ -50,12 +50,6 @@
             self.master.releaseModule("lib.TWCManager.EMS", "TED")
             return None
 
-<<<<<<< HEAD
-    def debugLog(self, minlevel, message):
-        self.master.debugLog(minlevel, "TED", message)
-
-=======
->>>>>>> fce49bec
     def getConsumption(self):
 
         if not self.status:
