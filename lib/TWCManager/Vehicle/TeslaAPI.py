--- conflicted
+++ resolved
@@ -354,20 +354,12 @@
                                 # reaching this point later.
                                 vehicle.delayNextWakeAttempt = 15 * 60
                         elif state == "offline":
-<<<<<<< HEAD
                             # In any case it can make sense to wait 10 seconds here.
-=======
-                            # In any case it can make sense to wait 5 seconds here.
->>>>>>> fcec14ba
                             # I had the issue, that the next command was sent too
                             # fast and only a reboot of the Raspberry resultet in
                             # possible reconnect to the API (even the Tesla App
                             # couldn't connect anymore).
-<<<<<<< HEAD
                             self.time.sleep(10)
-=======
-                            self.time.sleep(5)
->>>>>>> fcec14ba
                             if now - vehicle.firstWakeAttemptTime <= 31 * 60:
                                 # A car in offline state is presumably not connected
                                 # wirelessly so our wake_up command will not reach
